--- conflicted
+++ resolved
@@ -201,12 +201,7 @@
           },
           accessory: {
             type: "button",
-<<<<<<< HEAD
             text: { type: "plain_text", text: "削除" },
-=======
-            text: { type: "plain_text", text: "🗑️" },
-            style: "danger",
->>>>>>> e32c9614
             action_id: "delete_tagged_message",
             value: "#{message_tag.id}:#{tag}"
           }
@@ -252,10 +247,6 @@
 
   def format_tag_message(tag, message_tag, metadata)
     message_text = metadata["message_text"].to_s.strip
-<<<<<<< HEAD
-    # メッセージが長い場合は省略
-=======
->>>>>>> e32c9614
     display_text = message_text.length > 200 ? "#{message_text[0..200]}..." : message_text
 
     <<~TEXT
